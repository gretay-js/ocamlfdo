--- conflicted
+++ resolved
@@ -45,13 +45,6 @@
     end else begin
       assert (List.length new_cfg_layout <= orig_len);
       assert (List.hd new_cfg_layout = List.hd orig_cfg_layout);
-<<<<<<< HEAD
-=======
-      assert ((List.length
-                 (List.dedup_and_sort ~compare
-                    (new_cfg_layout @ orig_cfg_layout)))
-              = orig_len)
->>>>>>> af427f0a
     end;
     Report.log (sprintf "Reordered %s\n" (Cfg_builder.get_name cfg));
   end
